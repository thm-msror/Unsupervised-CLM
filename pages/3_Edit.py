# # pages/3_Edit.py
# import streamlit as st
# from app.shared import use_theme, header
# import json
# from datetime import date # Import date for date inputs

# st.set_page_config(page_title="VERDICT — Edit", layout="wide")
# use_theme()
# header()

# # --- Utility Functions for Demo ---
# def apply_edits_demo(raw_text, metadata):
#     """
#     Simulates applying the metadata edits to the raw contract text.
#     For the demo, it prepends the new metadata as a block.
#     """
#     metadata_str = json.dumps(metadata, indent=4)
    
#     edited_text = (
#         "***CONTRACT EDITED SUCCESSFULLY (DEMO)***\n\n"
#         "--- New Structured Metadata ---\n"
#         f"{metadata_str}\n"
#         "-------------------------------\n\n"
#         "***Original Contract Text Follows***\n\n"
#         f"{raw_text}"
#     )
#     return edited_text

# # --- Edit Page Content ---

# st.markdown('<div class="mf-container edit-wrap">', unsafe_allow_html=True)
# st.markdown("## Edit a Contract Inline")
# st.caption("Upload an existing contract and modify its key metadata/clauses using the form below, then view the revised draft.")

# c_upload, c_form = st.columns([1, 1], gap="large")

# # 1. Upload/Paste Column (Kept concise for this response)
# with c_upload:
#     st.markdown("### Original Contract Text")
    
#     uploaded_file = st.file_uploader(
#         "Upload contract (PDF/DOCX/TXT)",
#         type=["pdf", "docx", "txt"],
#         label_visibility="collapsed",
#         key="edit_uploader"
#     )
    
#     # --- Simplified file parsing logic for demo ---
#     contract_text_input = st.session_state.get("raw_text_to_edit", "")
#     if uploaded_file is not None:
#         try:
#             contract_text_input = uploaded_file.getvalue().decode("utf-8", errors="ignore")
#         except:
#             contract_text_input = "DEMO TEXT: unsupported file; parser disabled."
#         st.session_state["raw_text_to_edit"] = contract_text_input

#     contract_text_input = st.text_area(
#         "Paste contract text", 
#         value=st.session_state.get("raw_text_to_edit", ""),
#         height=400, 
#         key="edit_contract_text_area"
#     )
#     st.session_state["raw_text_to_edit"] = contract_text_input
#     # ---------------------------------------------

# # 2. Structured Metadata Form Column
# with c_form:
#     st.markdown("### Structured Metadata Edits")
#     st.caption("Fill out the fields to guide the contract modification.")
    
#     # --- Define Dropdown Options ---
#     CONTRACT_TEMPLATES = ["MSA", "Services Agreement", "NDA", "SaaS", "Supply", "Employment", "Consulting", "Construction", "Franchise", "Licensing", "Joint Venture", "Custom"]
#     INDUSTRIES = ["Technology", "Construction", "Healthcare", "Finance", "Manufacturing", "Education", "Energy", "Retail", "Transportation", "Hospitality"]
#     JURISDICTIONS = ["Qatar", "United Kingdom", "United States"]
#     LANGUAGES = ["English", "Arabic"]
#     ROLES_A = ["Customer", "Client", "Employer", "Buyer", "Licensee"]
#     ROLES_B = ["Supplier", "Contractor", "Consultant", "Employee", "Licensor"]


#     with st.form("metadata_form", clear_on_submit=False):
#         # --- Core Details ---
#         st.subheader("General Terms")
#         col1, col2 = st.columns(2)
#         with col1:
#             # Dropdown
#             contract_type = st.selectbox(
#                 "Contract Template", 
#                 CONTRACT_TEMPLATES,
#                 index=CONTRACT_TEMPLATES.index("Services Agreement")
#             )
#             # Date Picker
#             start_date = st.date_input("Start Date", value=date(2025, 11, 1))
#         with col2:
#             # Dropdown
#             industry = st.selectbox(
#                 "Industry", 
#                 INDUSTRIES,
#                 index=INDUSTRIES.index("Technology")
#             )
#             # Date Picker
#             end_date = st.date_input("End Date", value=date(2026, 11, 1))

#         st.divider()
#         st.subheader("Legal & Context")
#         col3, col4 = st.columns(2)
#         with col3:
#             # Dropdown
#             law = st.selectbox("Governing Law", JURISDICTIONS, index=JURISDICTIONS.index("Qatar"))
#         with col4:
#             # Dropdown
#             language = st.selectbox("Contract Language", LANGUAGES, index=LANGUAGES.index("English"))
            
#         # Text Input - Defaulting to text
#         jurisdiction_forum = st.text_input("Jurisdiction Forum", value="Qatari Courts (Doha)")

#         # Text Area
#         context = st.text_area(
#             "Contract Context/Purpose",
#             value="Software development and maintenance of a web-based platform...",
#             height=100
#         )

#         st.divider()
#         st.subheader("Party Details")

#         # --- Party A ---
#         st.markdown("#### Party A")
#         col5, col6, col7 = st.columns([2, 1, 3])
#         party_a_name = col5.text_input("Legal Name (A)", value="QTech Solutions W.L.L.", label_visibility="collapsed")
#         # Dropdown
#         party_a_role = col6.selectbox("Role (A)", ROLES_A, index=ROLES_A.index("Client"), label_visibility="collapsed")
#         party_a_address = col7.text_input("Address (A)", value="Office 304, Doha Tower, West Bay, Doha, Qatar", label_visibility="collapsed")

#         # --- Party B ---
#         st.markdown("#### Party B")
#         col8, col9, col10 = st.columns([2, 1, 3])
#         party_b_name = col8.text_input("Legal Name (B)", value="CodeBridge Technologies Ltd.", label_visibility="collapsed")
#         # Dropdown
#         party_b_role = col9.selectbox("Role (B)", ROLES_B, index=ROLES_B.index("Contractor"), label_visibility="collapsed")
#         party_b_address = col10.text_input("Address (B)", value="45 Innovation Street, London, United Kingdom", label_visibility="collapsed")

#         st.divider()
        
#         # --- Submit Button ---
#         c_spacer, c_submit = st.columns([3, 1])
#         with c_submit:
#             submit_button = st.form_submit_button("Generate Edited Contract", type="primary", use_container_width=True)

#         if submit_button:
#             # 1. Compile the metadata dictionary
#             metadata = {
#                 "ContractTemplate": contract_type,
#                 "Industry": industry,
#                 "Governing_Law": law,
#                 "Language": language,
#                 "Jurisdiction": jurisdiction_forum,
#                 "Start_date": start_date.isoformat() if start_date else None,
#                 "End_date": end_date.isoformat() if end_date else None,
#                 "PartyA": {
#                     "LegalName": party_a_name,
#                     "Role": party_a_role,
#                     "Address": party_a_address
#                 },
#                 "PartyB": {
#                     "LegalName": party_b_name,
#                     "Role": party_b_role,
#                     "Address": party_b_address
#                 },
#                 "Context": context
#             }
            
<<<<<<< HEAD
            # 2. Apply edits (using demo logic)
            edited_contract_text = apply_edits_demo(
                raw_text=st.session_state.get("raw_text_to_edit", ""),
                metadata=metadata
            )

            # 3. Save results to session state
            st.session_state["edited_result"] = {
                "summary": "Demo: Contract metadata edited. Review the edited contract below.",
                "extracted": metadata,
                "risks": ["Demo: Risk analysis required on new draft."],
                "raw_text": edited_contract_text,
                "is_edited_draft": True,
            }
            st.session_state["show_edit_results"] = True

# Display results outside the form
if st.session_state.get("show_edit_results", False) and "edited_result" in st.session_state:
    st.markdown("---")
    st.success("✅ Contract edited successfully!")
    
    result = st.session_state["edited_result"]
    edited_text = result["raw_text"]
    
    st.markdown("### Edited Contract Preview")
    st.text_area("Edited Contract", value=edited_text, height=400, key="edited_preview", label_visibility="collapsed")
    
    # Download button (outside form)
    st.download_button(
        "📥 Download Edited Contract",
        edited_text.encode("utf-8"),
        file_name=f"edited_contract_{date.today().isoformat()}.txt",
        mime="text/plain",
        type="primary"
    )
=======
#             # 2. Apply edits (using demo logic)
#             edited_contract_text = apply_edits_demo(
#                 raw_text=st.session_state.get("raw_text_to_edit", ""),
#                 metadata=metadata
#             )

#             # 3. Save results to session state
#             st.session_state["result"] = {
#                 "summary": "Demo: Contract metadata edited. Review the 'Raw Text' tab on the Results page to see the generated draft.",
#                 "extracted": metadata,
#                 "risks": ["Demo: Risk analysis required on new draft."],
#                 "raw_text": edited_contract_text,
#                 "is_edited_draft": True,
#             }
            
#             # 4. Switch to Results page
#             st.switch_page("pages/4_Results.py")
>>>>>>> b9bdd9ec

# st.markdown('</div>', unsafe_allow_html=True)<|MERGE_RESOLUTION|>--- conflicted
+++ resolved
@@ -169,60 +169,22 @@
 #                 "Context": context
 #             }
             
-<<<<<<< HEAD
-            # 2. Apply edits (using demo logic)
-            edited_contract_text = apply_edits_demo(
-                raw_text=st.session_state.get("raw_text_to_edit", ""),
-                metadata=metadata
-            )
-
-            # 3. Save results to session state
-            st.session_state["edited_result"] = {
-                "summary": "Demo: Contract metadata edited. Review the edited contract below.",
-                "extracted": metadata,
-                "risks": ["Demo: Risk analysis required on new draft."],
-                "raw_text": edited_contract_text,
-                "is_edited_draft": True,
-            }
-            st.session_state["show_edit_results"] = True
-
-# Display results outside the form
-if st.session_state.get("show_edit_results", False) and "edited_result" in st.session_state:
-    st.markdown("---")
-    st.success("✅ Contract edited successfully!")
-    
-    result = st.session_state["edited_result"]
-    edited_text = result["raw_text"]
-    
-    st.markdown("### Edited Contract Preview")
-    st.text_area("Edited Contract", value=edited_text, height=400, key="edited_preview", label_visibility="collapsed")
-    
-    # Download button (outside form)
-    st.download_button(
-        "📥 Download Edited Contract",
-        edited_text.encode("utf-8"),
-        file_name=f"edited_contract_{date.today().isoformat()}.txt",
-        mime="text/plain",
-        type="primary"
-    )
-=======
 #             # 2. Apply edits (using demo logic)
 #             edited_contract_text = apply_edits_demo(
 #                 raw_text=st.session_state.get("raw_text_to_edit", ""),
 #                 metadata=metadata
 #             )
 
-#             # 3. Save results to session state
-#             st.session_state["result"] = {
-#                 "summary": "Demo: Contract metadata edited. Review the 'Raw Text' tab on the Results page to see the generated draft.",
-#                 "extracted": metadata,
-#                 "risks": ["Demo: Risk analysis required on new draft."],
-#                 "raw_text": edited_contract_text,
-#                 "is_edited_draft": True,
-#             }
+            # 3. Save results to session state
+            st.session_state["result"] = {
+                "summary": "Demo: Contract metadata edited. Review the 'Raw Text' tab on the Results page to see the generated draft.",
+                "extracted": metadata,
+                "risks": ["Demo: Risk analysis required on new draft."],
+                "raw_text": edited_contract_text,
+                "is_edited_draft": True,
+            }
             
-#             # 4. Switch to Results page
-#             st.switch_page("pages/4_Results.py")
->>>>>>> b9bdd9ec
+            # 4. Switch to Results page
+            st.switch_page("pages/4_Results.py")
 
 # st.markdown('</div>', unsafe_allow_html=True)